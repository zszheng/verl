# Copyright 2024 Bytedance Ltd. and/or its affiliates
#
# Licensed under the Apache License, Version 2.0 (the "License");
# you may not use this file except in compliance with the License.
# You may obtain a copy of the License at
#
#     http://www.apache.org/licenses/LICENSE-2.0
#
# Unless required by applicable law or agreed to in writing, software
# distributed under the License is distributed on an "AS IS" BASIS,
# WITHOUT WARRANTIES OR CONDITIONS OF ANY KIND, either express or implied.
# See the License for the specific language governing permissions and
# limitations under the License.

import logging
import time
from typing import Dict, List, Any, Tuple, Optional

import ray
from ray.util import list_named_actors
from ray.util.placement_group import placement_group, PlacementGroup
from ray.util.scheduling_strategies import PlacementGroupSchedulingStrategy, NodeAffinitySchedulingStrategy
from ray.experimental.state.api import get_actor

from verl.single_controller.base import WorkerGroup, ResourcePool, ClassWithInitArgs, Worker

__all__ = ['Worker']


def get_random_string(length: int) -> str:
    import random
    import string
    letters_digits = string.ascii_letters + string.digits
    return ''.join(random.choice(letters_digits) for _ in range(length))


def func_generator(self, method_name, dispatch_fn, collect_fn, execute_fn, blocking):

    def func(*args, **kwargs):
        args, kwargs = dispatch_fn(self, *args, **kwargs)
        output = execute_fn(method_name, *args, **kwargs)
        if blocking:
            output = ray.get(output)
        output = collect_fn(self, output)
        return output

    return func


def sort_placement_group_by_node_ip(pgs: List[PlacementGroup]) -> List[PlacementGroup]:
    """
    Sort the placement groups by node ip, all bundles in a single placement group should be on the same node.

    FSDPCheckpointManager saves sharded model states and optimizer states in local storage, which requires RANK
    to be consistent across nodes when resume from checkpoint.

    With this function, if there's only one resource pool and there's no node change, RANK should be consistent
    across nodes in multiple ray jobs, even if the whole ray cluster is restarted.
    """
    node_ip = {node["NodeID"]: node["NodeManagerAddress"] for node in ray.nodes()}
    pg_ip = {}
    for pg in pgs:
        specs = ray._private.state.state.placement_group_table(pg.id)
        # all bunles should be on the same node
        node_id = specs["bundles_to_node_id"][0]
        pg_ip[pg.id] = node_ip[node_id]
    return sorted(pgs, key=lambda pg: pg_ip[pg.id])


class RayResourcePool(ResourcePool):

    def __init__(self,
                 process_on_nodes: Optional[List[int]] = None,
                 use_gpu: bool = True,
                 name_prefix: str = "",
                 max_colocate_count: int = 10,
                 detached=False) -> None:
        super().__init__(process_on_nodes, max_colocate_count)
        self.use_gpu = use_gpu
        # print(f"in RayProcessDispatchConfiguration: name_prefix = {name_prefix}")
        self.name_prefix = name_prefix
        self.pgs = None
        self.detached = detached

    def get_placement_groups(self, strategy="STRICT_PACK", name=None):
        if self.pgs is not None:
            return self.pgs

        name = name if name else 'GPU'
        pg_name_prefix = name if name else \
            f"{self.name_prefix}verl_group_{'_'.join([str(count) for count in self._store])}:"
        # print(f"pg_name_prefix = {pg_name_prefix}")
        pg_scheme = [[{
<<<<<<< HEAD
            "CPU": self.max_collocate_count,
            name: 1,
            'GPU': 1
=======
            "CPU": self.max_colocate_count,
            "GPU": 1
>>>>>>> 054ef383
        } if self.use_gpu else {
            "CPU": self.max_colocate_count
        } for _ in range(process_count)] for process_count in self._store]

        lifetime = 'detached' if self.detached else None

        pgs = [
            placement_group(bundles=bundles, strategy=strategy, name=pg_name_prefix + str(idx), lifetime=lifetime)
            for idx, bundles in enumerate(pg_scheme)
        ]

        ray.get([pg.ready() for pg in pgs])

        self.pgs = pgs
        return pgs


def extract_pg_from_exist(resource_pools: Dict[str, RayResourcePool], src_role_names: List[str],
                          resource_pool: RayResourcePool) -> List:

    src_pgs = [
        pg for role_name, resource_pool in resource_pools.items() for pg in resource_pool.get_placement_groups()
        if role_name in src_role_names
    ]

    sorted_src_pgs = sorted(src_pgs, key=lambda pg: pg.bundle_count, reverse=True)
    sorted_process_on_nodes = sorted([(val, idx) for idx, val in enumerate(resource_pool.store)], reverse=True)

    unsorted_pgs: List[Tuple[int, PlacementGroup]] = []
    searching_idx = 0
    for request_process, original_idx in sorted_process_on_nodes:
        assert searching_idx < len(sorted_src_pgs), f"no enough nodes for request: searching {searching_idx} th node"
        assert request_process <= sorted_src_pgs[searching_idx].bundle_count, \
            f"requesting {request_process} processes, bundle count cannot satisfy"
        unsorted_pgs.append((original_idx, sorted_src_pgs[searching_idx]))
        searching_idx += 1

    return [pg for _, pg in sorted(unsorted_pgs)]


def merge_resource_pool(rp1: RayResourcePool, rp2: RayResourcePool) -> RayResourcePool:
    assert rp1.use_gpu == rp2.use_gpu, 'Both RayResourcePool must either use_gpu or not'
    assert rp1.max_colocate_count == rp2.max_colocate_count, 'Both RayResourcePool must has the same max_colocate_count'
    assert rp1.n_gpus_per_node == rp2.n_gpus_per_node, 'Both RayResourcePool must has the same n_gpus_per_node'
    assert rp1.detached == rp2.detached, 'Detached ResourcePool cannot be merged with non-detached ResourcePool'

    new_store = rp1.store + rp2.store

    merged = RayResourcePool(new_store, rp1.use_gpu, f"{rp1.name_prefix}_{rp2.name_prefix}")
    merged.pgs = rp1.get_placement_groups() + rp2.get_placement_groups()

    return merged


class RayClassWithInitArgs(ClassWithInitArgs):

    def __init__(self, cls, *args, **kwargs) -> None:
        # self._options = kwargs.pop('options', dict())
        super().__init__(cls, *args, **kwargs)
        self._options = {}
        self._additional_resource = {}

    def set_additional_resource(self, additional_resource):
        self._additional_resource = additional_resource

    def update_options(self, options: Dict):
        self._options.update(options)

    def __call__(self,
                 placement_group,
                 placement_group_bundle_idx,
                 use_gpu: bool = True,
                 num_gpus=1,
                 sharing_with=None,
                 gpu_prefix_name=None) -> Any:
        if sharing_with is not None:
            target_node_id = ray.get(sharing_with.get_node_id.remote())
            cuda_visible_devices = ray.get(sharing_with.get_cuda_visible_devices.remote())
            options = {"scheduling_strategy": NodeAffinitySchedulingStrategy(node_id=target_node_id, soft=False)}
            return self.cls.options(**options).remote(*self.args,
                                                      cuda_visible_devices=cuda_visible_devices,
                                                      **self.kwargs)

        options = {
            "scheduling_strategy":
                PlacementGroupSchedulingStrategy(placement_group=placement_group,
                                                 placement_group_bundle_index=placement_group_bundle_idx)
        }
        options.update(self._options)

        if use_gpu:
            if gpu_prefix_name:
                options["resources"] = {gpu_prefix_name : num_gpus}
            else:
                options["num_gpus"] = num_gpus

        if len(self._additional_resource) > 1:
            for k, v in self._additional_resource.items():
                options[k] = v

        # print("cls:", self.cls)
        # print("args: ", self.args)
        # print("kwargs: ", self.kwargs)
        return self.cls.options(**options).remote(*self.args, **self.kwargs)


class RayWorkerGroup(WorkerGroup):

    def __init__(self,
                 resource_pool: RayResourcePool = None,
                 ray_cls_with_init: RayClassWithInitArgs = None,
                 bin_pack: bool = True,
                 name_prefix: str = None,
                 detached=False,
                 worker_names=None,
                 ray_wait_register_center_timeout: int = 300,
                 **kwargs) -> None:
        super().__init__(resource_pool=resource_pool, **kwargs)
        self.ray_cls_with_init = ray_cls_with_init
        self.name_prefix = get_random_string(length=6) if name_prefix is None else name_prefix
        self._ray_wait_register_center_timeout = ray_wait_register_center_timeout

        if worker_names is not None:
            assert self._is_init_with_detached_workers
            self._worker_names = worker_names

        if self._is_init_with_detached_workers:
            self._init_with_detached_workers(worker_names=worker_names)
        else:
            self._init_with_resource_pool(resource_pool=resource_pool,
                                          ray_cls_with_init=ray_cls_with_init,
                                          bin_pack=bin_pack,
                                          detached=detached)

        if ray_cls_with_init is not None:
            self._bind_worker_method(self.ray_cls_with_init.cls, func_generator)

    def _is_worker_alive(self, worker: ray.actor.ActorHandle):
        worker_state_dict = get_actor(worker._actor_id.hex())
        return worker_state_dict.get("state", "undefined") == "ALIVE" if worker_state_dict is not None else False

    def _init_with_detached_workers(self, worker_names):
        workers = [ray.get_actor(name=name) for name in worker_names]
        self._workers = workers
        self._world_size = len(worker_names)

    def _init_with_resource_pool(self, resource_pool, ray_cls_with_init, bin_pack, detached):
        use_gpu = resource_pool.use_gpu

        strategy = "PACK"
        if bin_pack:
            strategy = "STRICT_PACK"
        pgs = resource_pool.get_placement_groups(strategy=strategy, name=resource_pool.name_prefix)
        world_size = resource_pool.world_size
        self._world_size = world_size
        # cia.add_kwarg("_world_size", world_size)
        num_gpus = 1 / resource_pool.max_colocate_count

        rank = -1
        local_world_size = resource_pool.store[0]
        for pg_idx, pg in enumerate(sort_placement_group_by_node_ip(pgs)):
            assert local_world_size <= pg.bundle_count, \
                f"when generating for {self.name_prefix}, for the "
            for local_rank in range(local_world_size):
                rank += 1

                # we pass in environment variable at option so that Worker can use environment variable to set
                env_vars = {
                    'WORLD_SIZE': str(world_size),
                    'RANK': str(rank),
                    'WG_PREFIX': self.name_prefix,
                    'WG_BACKEND': 'ray',
                    'RAY_LOCAL_WORLD_SIZE': str(local_world_size),
                    'RAY_LOCAL_RANK': str(local_rank),
                }
                if rank != 0:
                    env_vars['MASTER_ADDR'] = self._master_addr
                    env_vars['MASTER_PORT'] = self._master_port

                import re
                cia_name = type(ray_cls_with_init.cls).__name__
                match = re.search(r"ActorClass\(([^)]+)\)", cia_name)  # ray.remote(Obj) -> "ActorClass(Obj)"
                cia_name = match.group(1) if match else cia_name  # "ActorClass(Obj)" -> "Obj"
                name = f"{self.name_prefix}{cia_name}_{pg_idx}:{local_rank}"  # e.g. Worker_2:5

                ray_cls_with_init.update_options({'runtime_env': {'env_vars': env_vars}, 'name': name})

                if detached:
                    ray_cls_with_init.update_options({'lifetime': 'detached'})

                # create a worker
                worker = ray_cls_with_init(placement_group=pg,
                                           placement_group_bundle_idx=local_rank,
                                           use_gpu=use_gpu,
                                           num_gpus=num_gpus,
                                           gpu_prefix_name=resource_pool.name_prefix)
                self._workers.append(worker)
                self._worker_names.append(name)

                if rank == 0:
                    register_center_actor = None
                    actor_name = f"{self.name_prefix}_register_center"
                    start_time = time.time()

                    while time.time() - start_time < self._ray_wait_register_center_timeout:
                        if actor_name in list_named_actors():
                            register_center_actor = ray.get_actor(actor_name)
                            break

                        elapsed = int(time.time() - start_time)
                        if elapsed % 30 == 0:
                            logging.warning(
                                f"Waiting for register center actor {actor_name} to be ready. "
                                f"Elapsed time: {elapsed} seconds out of {self._ray_wait_register_center_timeout} seconds."
                            )
                        time.sleep(1)

                    if register_center_actor is None:
                        raise TimeoutError(
                            f"Failed to get register_center_actor {actor_name} in {list_named_actors(all_namespaces=True)} "
                            f"for {self._ray_wait_register_center_timeout} seconds. "
                            "Ensure that any lingering Ray resources from previous runs are cleaned up (e.g., by restarting the Ray cluster), "
                            "or adjust the waiting time by modifying the config `trainer.ray_wait_register_center_timeout`."
                        )

                    rank_zero_info = ray.get(register_center_actor.get_rank_zero_info.remote())
                    self._master_addr, self._master_port = rank_zero_info['MASTER_ADDR'], rank_zero_info['MASTER_PORT']
                    # print(f"rank_zero_info: {rank_zero_info}")
                    # print(f"master_addr: {self._master_addr}, master_port: {self._master_port}")

    @property
    def worker_names(self):
        return self._worker_names

    @classmethod
    def from_detached(cls, worker_names=None, ray_cls_with_init=None):
        worker_group = cls(resource_pool=None,
                           ray_cls_with_init=ray_cls_with_init,
                           name_prefix=None,
                           worker_names=worker_names)
        return worker_group

    def spawn(self, prefix_set):
        """
        spawn to a dictionary of worker groups, each with a subset of method with prefix.

        """

        def _rebind_actor_methods(worker_group, actor_name):
            """
            bind the method with actor_prefix to its original name
            """
            prefix: str = actor_name + '_'
            for method_name in dir(worker_group):
                if method_name.startswith(prefix):
                    # only valid when Python >= 3.9
                    original_method_name = method_name.removeprefix(prefix)
                    method = getattr(worker_group, method_name)
                    setattr(worker_group, original_method_name, method)

        new_worker_group_dict = {}
        for prefix in prefix_set:
            new_worker_group = self.from_detached(worker_names=self._worker_names,
                                                  ray_cls_with_init=self.ray_cls_with_init)

            _rebind_actor_methods(new_worker_group, prefix)
            new_worker_group_dict[prefix] = new_worker_group
        return new_worker_group_dict

    def execute_rank_zero_sync(self, method_name: str, *args, **kwargs):
        return ray.get(self.execute_rank_zero_async(method_name, *args, **kwargs))

    def execute_rank_zero_async(self, method_name: str, *args, **kwargs):
        remote_call = getattr(self._workers[0], method_name)
        return remote_call.remote(*args, **kwargs)

    def execute_rank_zero(self, method_name: str, *args, **kwargs):
        return self.execute_rank_zero_async(method_name, *args, **kwargs)

    def execute_all(self, method_name: str, *args, **kwargs):
        return self.execute_all_async(method_name, *args, **kwargs)

    def execute_all_sync(self, method_name: str, *args, **kwargs):
        return ray.get(self.execute_all_async(method_name, *args, **kwargs))

    def execute_all_async(self, method_name: str, *args, **kwargs):
        # Here, we assume that if all arguments in args and kwargs are lists, and their lengths match len(self._workers),
        # we'll distribute each element in these lists to the corresponding worker
        # print(f"execute_all_async: method {method_name}({args}, {kwargs})")
        length = len(self._workers)
        if all(isinstance(arg, list) for arg in args) and all(isinstance(kwarg, list) for kwarg in kwargs.values()):
            if all(len(arg) == length for arg in args) and all(len(kwarg) == length for kwarg in kwargs.values()):
                # print(f"splitting args and kwargs into {length} shards")
                result = []
                for i in range(length):
                    sliced_args = tuple(arg[i] for arg in args)
                    sliced_kwargs = {k: v[i] for k, v in kwargs.items()}
                    remote_call = getattr(self._workers[i], method_name)
                    result.append(remote_call.remote(*sliced_args, **sliced_kwargs))
                return result

        return [getattr(worker, method_name).remote(*args, **kwargs) for worker in self._workers]

    @property
    def master_address(self):
        return self._master_addr

    @property
    def master_port(self):
        return self._master_port

    @property
    def workers(self):
        return self._workers

    @property
    def world_size(self):
        return self._world_size


"""
Utilities that enables creating workers inside the same ray.Actor, 
with code written in separate ray.Actors.
"""

from unittest.mock import patch
from verl.single_controller.base.decorator import MAGIC_ATTR
import os


def _bind_workers_method_to_parent(cls, key, user_defined_cls):
    """
    Binds the methods of each worker to the WorkerDict. 
    Note that we only bind public methods that are decorated by register
    """
    for method_name in dir(user_defined_cls):
        try:
            method = getattr(user_defined_cls, method_name)
            assert callable(method), f"{method_name} in {user_defined_cls} is not callable"
        except Exception as e:
            # if it is a property, it will fail because Class doesn't have instance property
            continue

        if hasattr(method, MAGIC_ATTR):

            def generate_function(name):

                def func(self, *args, **kwargs):
                    # dispatch to the actual worker
                    return getattr(self.worker_dict[key], name)(*args, **kwargs)

                return func

            func = generate_function(method_name)
            # pass MAGIC_ATTR for outer worker group
            setattr(func, MAGIC_ATTR, getattr(method, MAGIC_ATTR))
            try:
                method_name_with_prefix = key + '_' + method_name
                setattr(cls, method_name_with_prefix, func)
                # print(f'Binding {method_name_with_prefix}')
            except Exception as e:
                raise ValueError(f'Fail to set method_name {method_name}')


def _unwrap_ray_remote(cls):
    if hasattr(cls, '__ray_actor_class__'):
        cls = cls.__ray_actor_class__
    return cls


def create_colocated_worker_cls(class_dict: dict[str, RayClassWithInitArgs]):
    """
    This function should return a class instance that delegates the calls to every 
    cls in cls_dict
    """
    cls_dict = {}
    init_args_dict = {}
    worker_cls = None
    for key, cls in class_dict.items():
        if worker_cls == None:
            worker_cls = cls.cls.__ray_actor_class__.__base__
        else:
            assert worker_cls == cls.cls.__ray_actor_class__.__base__, \
                'the worker class should be the same when share the same process'
        cls_dict[key] = cls.cls
        init_args_dict[key] = {'args': cls.args, 'kwargs': cls.kwargs}

    assert cls_dict.keys() == init_args_dict.keys()

    # TODO: create a class with customizable name
    class WorkerDict(worker_cls):

        def __init__(self):
            super().__init__()
            self.worker_dict = {}
            for key, user_defined_cls in cls_dict.items():
                user_defined_cls = _unwrap_ray_remote(user_defined_cls)
                # directly instantiate the class without remote
                # in worker class, e.g. <verl.single_controller.base.worker.Worker> when DISABLE_WORKER_INIT == 1 it will return immediately
                with patch.dict(os.environ, {'DISABLE_WORKER_INIT': '1'}):
                    self.worker_dict[key] = user_defined_cls(*init_args_dict[key].get('args', ()),
                                                             **init_args_dict[key].get('kwargs', {}))

    # now monkey-patch the methods from inner class to WorkerDict
    for key, user_defined_cls in cls_dict.items():
        user_defined_cls = _unwrap_ray_remote(user_defined_cls)
        _bind_workers_method_to_parent(WorkerDict, key, user_defined_cls)

    remote_cls = ray.remote(num_gpus=1)(WorkerDict)
    remote_cls = RayClassWithInitArgs(cls=remote_cls)
    return remote_cls<|MERGE_RESOLUTION|>--- conflicted
+++ resolved
@@ -91,14 +91,9 @@
             f"{self.name_prefix}verl_group_{'_'.join([str(count) for count in self._store])}:"
         # print(f"pg_name_prefix = {pg_name_prefix}")
         pg_scheme = [[{
-<<<<<<< HEAD
-            "CPU": self.max_collocate_count,
+            "CPU": self.max_colocate_count,
             name: 1,
             'GPU': 1
-=======
-            "CPU": self.max_colocate_count,
-            "GPU": 1
->>>>>>> 054ef383
         } if self.use_gpu else {
             "CPU": self.max_colocate_count
         } for _ in range(process_count)] for process_count in self._store]
