--- conflicted
+++ resolved
@@ -27,12 +27,9 @@
     override_config: { }
     enable_gradient_checkpointing: True
     use_remove_padding: False
-<<<<<<< HEAD
     attn_impl: ''
     model_dtype: null
-=======
     use_liger: False
->>>>>>> 635997a5
   actor:
     strategy: fsdp  # This is for backward-compatibility
     ppo_mini_batch_size: 256
@@ -73,7 +70,6 @@
       optimizer_offload: False
       fsdp_size: -1
   ref:
-    strategy: fsdp
     fsdp_config:
       param_offload: False
       wrap_policy:
@@ -113,8 +109,6 @@
     do_sample: True
     # number of responses (i.e. num sample times)
     n: 1 # > 1 for grpo
-    engine_kwargs: # inference engine parameters
-      swap_space: null # null means "use the engine default value" (usually 4 GB), setting it to, e.g., 32 means 32 GB
     val_kwargs:
       # sampling parameters for validation
       top_k: -1 # 0 for hf rollout, -1 for vllm rollout
